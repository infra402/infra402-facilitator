--- conflicted
+++ resolved
@@ -202,14 +202,11 @@
     signer_addresses: Arc<Vec<Address>>,
     /// Current position in round-robin signer rotation.
     signer_cursor: Arc<AtomicUsize>,
-<<<<<<< HEAD
     /// Per-address settlement locks to ensure FIFO ordering and prevent nonce race conditions.
     /// Each facilitator address has its own mutex to serialize settlements.
     settlement_locks: Arc<DashMap<Address, Arc<Mutex<()>>>>,
-=======
     /// Nonce manager for resetting nonces on transaction failures.
     nonce_manager: PendingNonceManager,
->>>>>>> 3637e0e5
 }
 
 impl EvmProvider {
@@ -315,13 +312,7 @@
 
         // Create RPC client with custom HTTP client
         let client = RpcClient::builder()
-<<<<<<< HEAD
             .http_with_client(http_client, url);
-        let filler = InnerFiller::default();
-=======
-            .connect(rpc_url)
-            .await
-            .map_err(|e| format!("Failed to connect to {network}: {e}"))?;
 
         // Create nonce manager explicitly so we can store a reference for error handling
         let nonce_manager = PendingNonceManager::default();
@@ -336,7 +327,6 @@
             ),
         );
 
->>>>>>> 3637e0e5
         let inner = ProviderBuilder::default()
             .filler(filler)
             .wallet(wallet)
@@ -350,11 +340,8 @@
             chain,
             signer_addresses,
             signer_cursor,
-<<<<<<< HEAD
             settlement_locks: Arc::new(DashMap::new()),
-=======
             nonce_manager,
->>>>>>> 3637e0e5
         })
     }
 
@@ -497,15 +484,11 @@
         &self,
         tx: MetaTransaction,
     ) -> Result<TransactionReceipt, Self::Error> {
-<<<<<<< HEAD
         // Use pre-selected address if provided, otherwise check task-local, otherwise use round-robin
         let from_address = tx.from.or_else(|| {
             PRESELECTED_FACILITATOR.try_with(|addr| *addr).ok()
         }).unwrap_or_else(|| self.next_signer_address());
 
-=======
-        let from_address = self.next_signer_address();
->>>>>>> 3637e0e5
         let mut txr = TransactionRequest::default()
             .with_to(tx.to)
             .with_from(from_address)
@@ -520,14 +503,20 @@
             txr.set_gas_price(gas);
         }
 
-<<<<<<< HEAD
-        // Read receipt timeout from chain-specific config or use default of 120 seconds
+        // Read receipt timeout from chain-specific config, fall back to env var, or use default of 120 seconds
         let config = crate::config::FacilitatorConfig::from_env().ok();
         let network_str = self.chain.network.to_string();
         let receipt_timeout = config
             .as_ref()
             .and_then(|c| c.transaction.chains.get(&network_str))
             .map(|chain_config| chain_config.receipt_timeout())
+            .or_else(|| {
+                // Fallback to env var for backwards compatibility with upstream examples
+                std::env::var("TX_RECEIPT_TIMEOUT_SECS")
+                    .ok()
+                    .and_then(|s| s.parse().ok())
+                    .map(Duration::from_secs)
+            })
             .unwrap_or(Duration::from_secs(120));
 
         tracing::debug!(
@@ -536,11 +525,10 @@
             "Using receipt timeout for transaction"
         );
 
-        let pending_tx = self
-            .inner
-            .send_transaction(txr)
-            .await
-            .map_err(|e| {
+        // Send transaction with error handling for nonce reset
+        let pending_tx = match self.inner.send_transaction(txr).await {
+            Ok(pending) => pending,
+            Err(e) => {
                 let error_str = format!("{e:?}");
                 // Detect nonce collision errors
                 if error_str.contains("nonce too low") || error_str.contains("nonce too high") {
@@ -556,49 +544,16 @@
                         "transaction replacement attempted with insufficient gas price"
                     );
                 }
-                FacilitatorLocalError::ContractCall(error_str)
-            })?;
-
-        // Use tokio::select! for better cancellation semantics
-        let receipt_fut = pending_tx
-            .with_required_confirmations(tx.confirmations)
-            .get_receipt();
-
-        let receipt = tokio::select! {
-            result = receipt_fut => {
-                result.map_err(|e| FacilitatorLocalError::ContractCall(format!("{e:?}")))?
-            }
-            _ = tokio::time::sleep(receipt_timeout) => {
-                return Err(FacilitatorLocalError::ContractCall(
-                    format!("Transaction receipt timeout after {} seconds", receipt_timeout.as_secs())
-                ));
+                // Transaction submission failed - reset nonce to force requery
+                self.nonce_manager.reset_nonce(from_address).await;
+                return Err(FacilitatorLocalError::ContractCall(error_str));
             }
         };
 
-        Ok(receipt)
-=======
-        // Send transaction with error handling for nonce reset
-        let pending_tx = match self.inner.send_transaction(txr).await {
-            Ok(pending) => pending,
-            Err(e) => {
-                // Transaction submission failed - reset nonce to force requery
-                self.nonce_manager.reset_nonce(from_address).await;
-                return Err(FacilitatorLocalError::ContractCall(format!("{e:?}")));
-            }
-        };
-
-        // Get receipt with timeout and error handling for nonce reset
-        // Default timeout of 30 seconds is reasonable for most EVM chains
-        let timeout = std::time::Duration::from_secs(
-            std::env::var("TX_RECEIPT_TIMEOUT_SECS")
-                .ok()
-                .and_then(|s| s.parse().ok())
-                .unwrap_or(30)
-        );
-
+        // Get receipt with timeout - use with_timeout for better error handling
         let watcher = pending_tx
             .with_required_confirmations(tx.confirmations)
-            .with_timeout(Some(timeout));
+            .with_timeout(Some(receipt_timeout));
 
         match watcher.get_receipt().await {
             Ok(receipt) => Ok(receipt),
@@ -608,7 +563,6 @@
                 Err(FacilitatorLocalError::ContractCall(format!("{e:?}")))
             }
         }
->>>>>>> 3637e0e5
     }
 }
 
@@ -2252,7 +2206,6 @@
     }
 }
 
-<<<<<<< HEAD
 /// Categorize transport/RPC errors for appropriate HTTP status mapping.
 ///
 /// Distinguishes between:
@@ -2282,7 +2235,9 @@
         FacilitatorLocalError::ContractCall(
             format!("{context}: Call failed")
         )
-=======
+    }
+}
+
 impl PendingNonceManager {
     /// Resets the cached nonce for a given address, forcing a fresh query on next use.
     ///
@@ -2445,6 +2400,5 @@
             let nonce_lock = manager.nonces.get(&test_address).unwrap();
             assert_eq!(*nonce_lock.lock().await, u64::MAX);
         }
->>>>>>> 3637e0e5
     }
 }